--- conflicted
+++ resolved
@@ -211,28 +211,7 @@
     many1 (parseNotCallOrRecordSelect .>> ws)
     >>= fun result ->
         match result with
-<<<<<<< HEAD
         | [one] -> preturn one
-=======
-        | [one] ->
-            choice [
-                attempt (strWs "+" >>. parseExprWs) |>> fun two -> EBinOp (one, Plus, two)
-                attempt (strWs "-" >>. parseExprWs) |>> fun two -> EBinOp (one, Minus, two)
-                attempt (strWs "*" >>. parseExprWs) |>> fun two -> EBinOp (one, Multiply, two)
-                attempt (strWs "/" >>. parseExprWs) |>> fun two -> EBinOp (one, Divide, two)
-                attempt (strWs "&&" >>. parseExprWs) |>> fun two -> EBinOp (one, And, two)
-                attempt (strWs "||" >>. parseExprWs) |>> fun two -> EBinOp (one, Or, two)
-                attempt (strWs "=" >>. parseExprWs) |>> fun two -> EBinOp (one, Equal, two)
-                attempt (strWs "<>" >>. parseExprWs) |>> fun two -> EBinOp (one, NotEqual, two)
-                attempt (strWs ">" >>. parseExprWs) |>> fun two -> EBinOp (one, Greater, two)
-                attempt (strWs ">=" >>. parseExprWs) |>> fun two -> EBinOp (one, GreaterEqual, two)
-                attempt (strWs "<" >>. parseExprWs) |>> fun two -> EBinOp (one, Lesser, two)
-                attempt (strWs "<=" >>. parseExprWs) |>> fun two -> EBinOp (one, LesserEqual, two)
-                attempt (strWs "." >>. identWs) |>> fun field -> ERecordSelect (one, field)
-                attempt (strWs "\\" >>. identWs) |>> fun field -> ERecordRestrict (one, field)
-                preturn one
-            ]
->>>>>>> bcee7b36
         | _ -> 
             let rec loop state exprs =
                 match state, exprs with
