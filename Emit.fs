--- conflicted
+++ resolved
@@ -138,11 +138,6 @@
                 | guards -> 
                     guards
                     |> String.concat " and "
-<<<<<<< HEAD
-=======
-            printfn "guard = %O" guard
-            printfn "bindings = %O" bindings
->>>>>>> 9efdf5f5
             sprintf "if %s then\n%s\n" guard (emitExpr (Some assignVar) bindings body)
         )
         |> String.concat "else"
@@ -151,13 +146,9 @@
         | Some (var, body) -> 
             sprintf "else\nlocal %s = %s\n%s\nend" var valueVar (emitExpr (Some var) map body)
         | None -> sprintf "else\nerror('no match')\nend"
-<<<<<<< HEAD
     match oAssignVar with
     | Some _ -> cases + def
     | None -> sprintf "local %s\n%s%s" assignVar cases def
-=======
-    sprintf "local %s\n%s%s" assignVar cases def
->>>>>>> 9efdf5f5
 
 and emitExpr oAssignVar map expr =
     let getVar var =
